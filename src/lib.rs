extern crate base64;
extern crate crypto_mac;
extern crate digest;
extern crate hmac;
#[cfg(feature = "openssl")]
extern crate openssl;
extern crate serde;
#[macro_use]
extern crate serde_derive;
extern crate serde_json;
extern crate sha2;

<<<<<<< HEAD
use serde::de::DeserializeOwned;
use serde::Serialize;
use std::convert::TryFrom;
=======
use digest::generic_array::ArrayLength;
use digest::*;
use hmac::{Hmac, Mac};
use serde::de::DeserializeOwned;
use serde::Serialize;
use std::borrow::Cow;
>>>>>>> f5e71a48

pub use crate::algorithm::{AlgorithmType, SigningAlgorithm, VerifyingAlgorithm};
pub use crate::claims::Claims;
pub use crate::claims::RegisteredClaims;
pub use crate::error::Error;
pub use crate::header::Header;
<<<<<<< HEAD
pub use crate::signature::{Signed, Unsigned, Unverified, Verified};
=======
pub use crate::token::legacy::Component;
>>>>>>> f5e71a48

pub mod algorithm;
pub mod claims;
pub mod error;
pub mod header;
<<<<<<< HEAD
pub mod signature;
=======
>>>>>>> f5e71a48
pub mod token;

const SEPARATOR: &'static str = ".";

pub struct Token<H, C, S> {
    header: H,
    claims: C,
    signature: S,
}

impl<H, C, S> Token<H, C, S> {
    pub fn header(&self) -> &H {
        &self.header
    }

    pub fn claims(&self) -> &C {
        &self.claims
    }

    pub fn remove_signature(self) -> Token<H, C, Unsigned> {
        Token {
            header: self.header,
            claims: self.claims,
            signature: Unsigned,
        }
    }
}

impl<H, C, S> Into<(H, C)> for Token<H, C, S> {
    fn into(self) -> (H, C) {
        (self.header, self.claims)
    }
}

<<<<<<< HEAD
pub trait Component: Sized {
    fn from_base64<Input: ?Sized + AsRef<[u8]>>(raw: &Input) -> Result<Self, Error>;
    fn to_base64(&self) -> Result<String, Error>;
}

impl<T> Component for T
where
    T: Serialize + DeserializeOwned + Sized,
{
    /// Parse from a string.
    fn from_base64<Input: ?Sized + AsRef<[u8]>>(raw: &Input) -> Result<T, Error> {
        let json_bytes = base64::decode_config(raw, base64::URL_SAFE_NO_PAD)?;
        Ok(serde_json::from_slice(&json_bytes)?)
    }

    /// Encode to a string.
    fn to_base64(&self) -> Result<String, Error> {
        let json_bytes = serde_json::to_vec(&self)?;
        let encoded_json_bytes = base64::encode_config(&json_bytes, base64::URL_SAFE_NO_PAD);
        Ok(encoded_json_bytes)
    }
}

pub fn sign_with_key<H, C>(
    header: H,
    claims: C,
    key: &dyn SigningAlgorithm,
) -> Result<Token<H, C, Signed>, Error>
=======
impl<H, C> Token<H, C>
>>>>>>> f5e71a48
where
    H: Component,
    C: Component,
{
    let unsigned = Token::new(header, claims);
    unsigned.sign_with_key(key)
}

pub fn parse_and_verify_with_key<H, C>(
    token_str: &str,
    key: &dyn VerifyingAlgorithm,
) -> Result<Token<H, C, Verified>, Error>
where
    H: Component,
    C: Component,
{
    let unverifed: Token<H, C, Unverified> = Token::try_from(token_str)?;
    unverifed.verify_with_key(key)
}

pub trait ToBase64 {
    fn to_base64(&self) -> Result<Cow<str>, Error>;
}

impl<T: Serialize> ToBase64 for T {
    fn to_base64(&self) -> Result<Cow<str>, Error> {
        let json_bytes = serde_json::to_vec(&self)?;
        let encoded_json_bytes = base64::encode_config(&json_bytes, base64::URL_SAFE_NO_PAD);
        Ok(Cow::Owned(encoded_json_bytes))
    }
}

pub trait FromBase64: Sized {
    fn from_base64<Input: ?Sized + AsRef<[u8]>>(raw: &Input) -> Result<Self, Error>;
}

impl<T: DeserializeOwned + Sized> FromBase64 for T {
    fn from_base64<Input: ?Sized + AsRef<[u8]>>(raw: &Input) -> Result<Self, Error> {
        let json_bytes = base64::decode_config(raw, base64::URL_SAFE_NO_PAD)?;
        Ok(serde_json::from_slice(&json_bytes)?)
    }
}

fn split_components(token: &str) -> Result<[&str; 3], Error> {
    let mut components = token.split(SEPARATOR);
    let header = components.next().ok_or(Error::Format)?;
    let claims = components.next().ok_or(Error::Format)?;
    let signature = components.next().ok_or(Error::Format)?;

    Ok([header, claims, signature])
}

#[cfg(test)]
mod tests {
    use crate::algorithm::AlgorithmType::Hs256;
    use crate::header::Header;
    use crate::signature::Unverified;
    use crate::Claims;
    use crate::Token;
    use hmac::Hmac;
    use hmac::Mac;
    use sha2::Sha256;
    use std::convert::TryFrom;

    #[test]
    pub fn raw_data() {
        let raw = "eyJhbGciOiJIUzI1NiIsInR5cCI6IkpXVCJ9.eyJzdWIiOiIxMjM0NTY3ODkwIiwibmFtZSI6IkpvaG4gRG9lIiwiYWRtaW4iOnRydWV9.TJVA95OrM7E2cBab30RMHrHDcEfxjoYZgeFONFh7HgQ";
        let token: Token<Header, Claims, Unverified> = Token::try_from(raw).unwrap();

        assert_eq!(token.header.algorithm, Hs256);

        let verifier: Hmac<Sha256> = Hmac::new_varkey(b"secret").unwrap();
        assert!(token.verify_with_key(&verifier).is_ok());
    }

    #[test]
    pub fn roundtrip() {
        let token: Token<Header, Claims, _> = Default::default();
        let key: Hmac<Sha256> = Hmac::new_varkey(b"secret").unwrap();
        let signed_token = token.sign_with_key(&key).unwrap();
        let signed_token_str = signed_token.as_str();

        let recreated_token: Token<Header, Claims, Unverified> =
            Token::try_from(signed_token_str).unwrap();

        assert_eq!(signed_token.header(), recreated_token.header());
        assert_eq!(signed_token.claims(), recreated_token.claims());
        assert!(recreated_token.verify_with_key(&key).is_ok());
    }
}<|MERGE_RESOLUTION|>--- conflicted
+++ resolved
@@ -10,38 +10,24 @@
 extern crate serde_json;
 extern crate sha2;
 
-<<<<<<< HEAD
-use serde::de::DeserializeOwned;
-use serde::Serialize;
-use std::convert::TryFrom;
-=======
-use digest::generic_array::ArrayLength;
-use digest::*;
-use hmac::{Hmac, Mac};
 use serde::de::DeserializeOwned;
 use serde::Serialize;
 use std::borrow::Cow;
->>>>>>> f5e71a48
+use std::convert::TryFrom;
 
 pub use crate::algorithm::{AlgorithmType, SigningAlgorithm, VerifyingAlgorithm};
 pub use crate::claims::Claims;
 pub use crate::claims::RegisteredClaims;
 pub use crate::error::Error;
 pub use crate::header::Header;
-<<<<<<< HEAD
 pub use crate::signature::{Signed, Unsigned, Unverified, Verified};
-=======
 pub use crate::token::legacy::Component;
->>>>>>> f5e71a48
 
 pub mod algorithm;
 pub mod claims;
 pub mod error;
 pub mod header;
-<<<<<<< HEAD
 pub mod signature;
-=======
->>>>>>> f5e71a48
 pub mod token;
 
 const SEPARATOR: &'static str = ".";
@@ -76,42 +62,11 @@
     }
 }
 
-<<<<<<< HEAD
-pub trait Component: Sized {
-    fn from_base64<Input: ?Sized + AsRef<[u8]>>(raw: &Input) -> Result<Self, Error>;
-    fn to_base64(&self) -> Result<String, Error>;
-}
-
-impl<T> Component for T
-where
-    T: Serialize + DeserializeOwned + Sized,
-{
-    /// Parse from a string.
-    fn from_base64<Input: ?Sized + AsRef<[u8]>>(raw: &Input) -> Result<T, Error> {
-        let json_bytes = base64::decode_config(raw, base64::URL_SAFE_NO_PAD)?;
-        Ok(serde_json::from_slice(&json_bytes)?)
-    }
-
-    /// Encode to a string.
-    fn to_base64(&self) -> Result<String, Error> {
-        let json_bytes = serde_json::to_vec(&self)?;
-        let encoded_json_bytes = base64::encode_config(&json_bytes, base64::URL_SAFE_NO_PAD);
-        Ok(encoded_json_bytes)
-    }
-}
-
-pub fn sign_with_key<H, C>(
+pub fn sign_with_key<H: ToBase64, C: ToBase64>(
     header: H,
     claims: C,
     key: &dyn SigningAlgorithm,
-) -> Result<Token<H, C, Signed>, Error>
-=======
-impl<H, C> Token<H, C>
->>>>>>> f5e71a48
-where
-    H: Component,
-    C: Component,
-{
+) -> Result<Token<H, C, Signed>, Error> {
     let unsigned = Token::new(header, claims);
     unsigned.sign_with_key(key)
 }
